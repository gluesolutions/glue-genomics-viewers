--- conflicted
+++ resolved
@@ -1,8 +1,8 @@
 [metadata]
-name = glue_genomics_viewers
-url = http://glueviz.org
-author = Jonathan Foster
-author_email = glueviz@gmail.com
+name = glue-genomics-viewers
+url = https://www.gluesolutions.io
+author = glue solutions, inc.
+author_email = jfoster@gluesolutions.io
 classifiers =
     Intended Audience :: Science/Research
     Operating System :: OS Independent
@@ -25,11 +25,8 @@
     coolbox
 
 [options.entry_points]
-<<<<<<< HEAD
-glue.plugins=
-	heatmap = glue_genomics_viewers:setup
-=======
 glue.plugins =
+    heatmap = glue_genomics_viewers:setup
     genome_track_viewer = genome_track.qt:setup
 
 [options.extras_require]
@@ -43,7 +40,6 @@
 
 [options.package_data]
 * = *.png, *.ui, *.glu, *.hdf5, *.fits, *.xlsx, *.txt, *.csv, *.svg, *.vot
->>>>>>> 69298a5d
 
 [flake8]
 ignore = E501,E731,F841,E127,E741,E402,W504,W605
